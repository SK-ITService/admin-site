<<<<<<< HEAD
=======
* Version 2.2.5,  March 21, 2016

New in this version:

- Upon registration to the admin system, the bibos client tries to auto
  detect the operating system so the correct distribution will be chosen.

>>>>>>> 63b6b278
* Version 2.2.4,  June 13, 2014

Rollback of model changes in hotfix 2.2.3.2, retain failed upgrade management.

- The model changes, i.e. the bookkeeping with added and removed packages,
  caused serious performance problems. These have been rolled back.
- The changes that set "pending upgrade" packages back to "upgrade possible",
  i.e. to avoid automatic generation of new job upon failure, has been
  retained. This solves the problem the libraries were having in practise.

This version should be considered stable. At the time of writing, we're not
aware of any serious issues.


* Version 2.2.3.1,  June 3, 2014

Hotfix. New in this version:

- During update of package info, clear lists of submitted packages instead of
  cycling through them. Note, this is an optimistic strategy. The goal is to
  avoid the catastrophic performance problems which were presumably due to the
  recalculation of these lists against all installed packages.


* Version 2.2.3,  May 28, 2014

New in this version:

- Prevent package upgrades from looping upon failure. This is done by removing
  submitted package upgrades from the "to upgrade" list, so they're not picked
  up next time the job manager runs.


* Version 2.2.2, February 4, 2014

New in this version:

- Fixed type bug (comparison between integers and strings) which caused the
  performance issue to regress (ticket #9611).


* Version 2.2.1, February 3, 2014

New in this version:

- Package lists are only synchronized between client and server if number of
  updates changes (solves performance issue cf. ticket #9611).
- Design bug when adding to long list of groups fixed, cf. ticket #9097.
- Crash when trying to sort job list under PC fixed (ticket #9548).
- Developer documentation updated and improved.


* Version 2.2.0, December 27, 2013

New in this version:

- Stale locks are avoided by introducing Unix-style file locking instead.
  Previously, a crashed job would leave a dangling log on the client computers,
  which in turn would cause the job manager to terminate immediately, because
  it thought that another instance was running. This meant that the admin
  system would lose all contact with the machine and the lock had to be removed
  manually for the admin system's control with it to resume - yielding bugs
  such as #9320. With the new locking style, a lock set by a process will always
  disappear when the process terminates. This means that crashing jobs can no
  longer cause a client computer to lose contact with the admin server.

This is the first "final release" following the critical bug fixes in the 2.1.*
series, and this version concludes the first phase of the BibOS Admin project.


* Version 2.1.2, December 23, 2013

New in this version:

- Performance problem in jobs list is solved by allowing user to choose between
  different lengths (cf. ticket #9301).
- Status label to be shown translated on PC job lists (ticket #9339).
- Stay on selected PC even if it's in the bottom of a very long list of
  computers (ticket #9342).


* Version 2.1.1.3, December 17, 2013 (hotfix)

New in this version:

- bibos-client fixed so that it always sends status info - not only when jobs
  are executed, cf. ticket #9634.
- Server fixed so that packages pending for installation are always installed,
  even if we ask the client to upgrade its package info - also cf. #9634.


* Version 2.1.1.1, December 4, 2013

New in this version:

- The system defined "wanted packages" as packages in the *distribution*
  plus/minus the packages that were explicitly added or removed through the
  admin interface. This means that packages that were installed manually or
  through a script on the individual computer would be removed because they
  were neither in the distribution nor in the add list, and packages in the
  distribution that were removed on the individual computer would be added.

  Since the gateway needs a number of packages that were not added through the
  admin interface, this means it was basically nuked as soon as the
  synchronization started working, as we've seen with ticket #9383.

  From now on, the system will define "wanted packages" as *all packages
  currently present on the machine* plus all packages explicitly added in the
  admin system, minus all packages explicitly removed through the admin system.

  This creates a new problem, namely that packages which were added (or removed)
  through a group will no longer be automatically removed (or added,
  respectively) when a computer is removed from the group. That should probably
  be dealt with by a special field which specifies whether a package was added
  through group membership and should be removed if it's no longer demanded by
  any group. This is a task for a future version of the system.


* Version 2.1.1, November 25, 2013

New in this version: 

- File parameters were renamed when running scripts more than once, #9100.
- User interface bug would hide group list if a group had many computers in it,
  #9097.
- Major overhaul of user interface.
- Update synchronization improved (not fixed).


* Version 2.1.0, October 11, 2013

New in this version:

A lot of bugs have been fixed, and the design has been thoroughly
polished. 

A brief summary:

- Spaces and other special characters are now allowed (though discouraged, 
  in the case of spaces *strongly* discouraged) in URLs.
- JQuery is hosted locally and not loaded from another host.
- "System" site is added to host system scripts.
- Scripts to install LibreOffice 4 and Oracle's Java are added.
- The documentation has been finished.
- Technical documentation in source code is included on the admin site as
  well.
- Localization infrastructure is introduced to permit translation (currently
  Danish is only supported locale).
- Creative Commons Attribution-ShareAlike license has been added for
  the documentation.
- bibos-client has been changed to support wireless networks.
- System now supports fixed gateway/proxy configured by IP address, not just
  auto-detection.
- Computers may be deleted from the admin system.
- Only superadmins may edit global scripts.

Executive summary:

- Status moves from "beta" to "production".


* Version 2.0.2, July 12, 2013

New in this version:

- Everything is functional now
- Status moves from "mockup" to beta
<|MERGE_RESOLUTION|>--- conflicted
+++ resolved
@@ -1,5 +1,3 @@
-<<<<<<< HEAD
-=======
 * Version 2.2.5,  March 21, 2016
 
 New in this version:
@@ -7,7 +5,6 @@
 - Upon registration to the admin system, the bibos client tries to auto
   detect the operating system so the correct distribution will be chosen.
 
->>>>>>> 63b6b278
 * Version 2.2.4,  June 13, 2014
 
 Rollback of model changes in hotfix 2.2.3.2, retain failed upgrade management.

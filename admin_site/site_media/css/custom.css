
body {background: #ddd;}
header {padding: 20px; margin: 0 0 20px; background: #444; color: #ccc;}
header.detailpage {padding: 20px 0; margin-left: 250px;}
header.detailpage h1 {font-size: 24px; line-height: 24px; margin: 0;}
header h1 em {color: #fff; font-style: normal;}
.itemlist .btn-group {margin: 0 10px 10px 0;} 
.utils {background: #444; box-shadow: none; border-radius: 0 0 10px 10px; padding: 10px 20px; margin: -30px 0 0;}
.nav.utils>li>a {color: #fff; text-shadow: none;}
.nav.utils>li>a:hover, .nav.utils>li>a:focus {background: #666; border-radius: 5px;}
.nav-list.utils .nav-header {text-shadow: none; color: #ccc;}
.listutils a {background: #444; color: #fff; padding: 10px; display: block;}
.profile {font-size: 14px; margin-right: 20px;}
.profile a.dropdown-toggle {color: #fff;}
.dark a.dropdown-toggle {color: #000;}
.nav-list.utils .divider {border: none; background: #666;}
.utils-global {position: absolute; top: 0; bottom: 0; left: 0; width: 210px; margin: 0; border-radius: 0; box-shadow: -5px -5px 20px #111 inset;}
.main {position: absolute; top: 64px; bottom: 0; left: 250px; right: 0; overflow-x: hidden; overflow-y: auto;}
.sublevelnav {position: absolute; top: 64px; left: 250px; bottom: 0; width: 250px; background: #fff; overflow-x: hidden; overflow-y: auto; margin: 0;}
.sublevelnav li a {border-top: solid 1px #ddd; display: block; padding: 10px;}
.sublevelnav li:first-child a {border: none;}
.sublevelnav li.active a, .sublevelnav li a:hover {background: #08c; color: #fff; text-decoration: none;}
.sublevelmain {left: 500px;}
.inertnav {background: #ccc; border-radius: 5px; padding: 15px 20px;}
.inertnav li {padding: 2px 0; color: #666;}
.inertnav li:hover {background: #ddd;}
.divideheader {background: #444; color: #ddd; padding: 0 20px; margin-top: 40px; font-size: 21px;}
.divideheader em {color: #fff; font-style: normal;}
h2.divideheader {margin-top: 20px;}
.accordion {margin-top: 20px;}
.accordion-group {border: none; padding: 0;}
.accordion-toggle {text-align: left;}
.searchfilter .btn {display: block; text-align: left;}
.well .table {margin-bottom: 0;}
.table th {border-top: none;}
.main > * {margin-top: 20px;}
.collapsing {display: block; text-align: left;}
h3.nav-header {margin: 0; padding: 0;}
.table-striped tbody>tr:nth-child(odd)>th {background: #444; color: #fff;}
.popover {max-width: 40em;}
.popover.bottom .arrow {left: auto; right: 30px;}
.popover.bottom {margin: 5px 20px 0 0;}
.popover.top .arrow {left: auto; right: 30px;}
.popover.top {margin: 0 20px 5px 0;}
.jobtable .popover-content a {margin-bottom: 10px; display: inline-block;}
.jobtable tr td {border-top: solid 1px #ccc;}
.jobtable tr.marked td, .jobtable tr.marked:hover td {background: #08c; color: #fff;}
.scripttabs {margin: 0; background: #444; padding: 10px 10px 0; border: none;}
.scripttabs>li {margin: 0;}
.scripttabs>li>a, .scripttabs>.active>a, .scripttabs>.active>a:hover, .scripttabs>.active>a:focus {border: none; margin: 0; padding: 10px;}
.scripttabs>li>a {color: #fff;}
.scripttabs>li>a:hover, .scripttabs>li>a:focus {background: #08c;}
.scripttabs>.active>a {background: #fff !important; color: #444 !important;}
.actionlist {padding: 5px;}
.actionlist a {border-top: solid 1px #ddd; padding: 10px; display: block;}
.actionlist li:first-child a {border: none;}
.actionlist .btn-group {display: block;}
.actionlist a:hover {background: #08c; color: #fff; text-decoration: none; border-radius: 5px;}
.template-container {display: none;}
header.detailpage h1.siteheader {margin-left: 20px;}
.packagelist > li {display: inline-block;}
.packagelist > li > .btn-group {margin: 0;}
.packagelist > li > .btn-group > a {border: none; padding: 5px;}
div.runscriptdialogheader {display: none;}
li.selected {background-color: #D5D5D5;}
.table th.orderby {cursor: pointer; text-align: center;}
.orderby.active {background: #08c; color: #fff;}
li.addpackagecontrol {display: block;}
li.addpackagecontrol label, li.addpackagecontrol a {display: inline}
<<<<<<< HEAD
#jobsearchnav {background: #444; color: #ccc;}
#jobsearch-filterform {padding: 20px;}
#jobsearch-filterform .nav-header {text-shadow: none; color: #ccc}
#jobsearch-filterform .collapsing {margin-bottom: 10px;}
#jobsearch-filterform hr {border: solid 1px #666; border-width: 1px 0 0;}
#jobsearch-filterform .collapse a {color: #fff; border: none;}
#jobsearch-filterform .collapse .selected a {background: #08c;}
=======
.clearleft {clear: left}
.clearright {clear: right}
.clearboth {clear: both}
.inline {display: inline}
>>>>>>> 31f8cf09
<|MERGE_RESOLUTION|>--- conflicted
+++ resolved
@@ -67,7 +67,6 @@
 .orderby.active {background: #08c; color: #fff;}
 li.addpackagecontrol {display: block;}
 li.addpackagecontrol label, li.addpackagecontrol a {display: inline}
-<<<<<<< HEAD
 #jobsearchnav {background: #444; color: #ccc;}
 #jobsearch-filterform {padding: 20px;}
 #jobsearch-filterform .nav-header {text-shadow: none; color: #ccc}
@@ -75,9 +74,7 @@
 #jobsearch-filterform hr {border: solid 1px #666; border-width: 1px 0 0;}
 #jobsearch-filterform .collapse a {color: #fff; border: none;}
 #jobsearch-filterform .collapse .selected a {background: #08c;}
-=======
 .clearleft {clear: left}
 .clearright {clear: right}
 .clearboth {clear: both}
-.inline {display: inline}
->>>>>>> 31f8cf09
+.inline {display: inline}
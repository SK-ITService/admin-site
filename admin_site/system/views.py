--- conflicted
+++ resolved
@@ -12,18 +12,11 @@
 
 from account.models import UserProfile
 
-<<<<<<< HEAD
-from models import Site, PC, PCGroup
-from forms import SiteForm, GroupForm, ScriptForm
+from models import Site, PC, PCGroup, ConfigurationEntry
+from forms import SiteForm, GroupForm, ConfigurationEntryForm, ScriptForm
 from job.models import Job, Script, Input
-=======
-from models import Site, PC, PCGroup, ConfigurationEntry
-from forms import SiteForm, GroupForm, ConfigurationEntryForm
-from job.models import Job, Script
->>>>>>> 299e4f24
 
 import json
-import os
 
 
 # Mixin class to require login

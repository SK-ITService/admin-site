--- conflicted
+++ resolved
@@ -2,14 +2,10 @@
 
 from views import SiteList, SiteView, SiteCreate, SiteUpdate, AdminIndex
 from views import ComputersView, GroupsView, UsersView, JobsView, ScriptsView
-<<<<<<< HEAD
-from views import GroupCreate, GroupUpdate
+from views import GroupCreate, GroupUpdate, JobSearch
 from views import ConfigurationEntryCreate, ConfigurationEntryUpdate
 from views import ConfigurationEntryDelete
 
-=======
-from views import GroupCreate, GroupUpdate, JobSearch
->>>>>>> c7e03d44
 
 urlpatterns = patterns(
     '',

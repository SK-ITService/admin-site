from django.db import models
from django.db.models import Q
from django.utils.translation import ugettext_lazy as _

from django.contrib.auth.models import User
from django.urls import reverse
from django.conf import settings

import datetime
import random
import string
import re
import os.path
from distutils.version import LooseVersion

"""The following variables define states of objects like jobs or PCs. It is
used for labeling in the GUI."""

# States
NEW = _("status:New")
FAIL = _("status:Fail")
UPDATE = _("status:Update")
OK = ''

# Priorities
INFO = 'info'
WARNING = 'warning'
IMPORTANT = 'important'
NONE = ''


class Configuration(models.Model):
    """This class contains/represents the configuration of a Site, a
    Distribution, a PC Group or a PC."""
    # Doesn't need any actual fields, it seems. Should not exist independently
    # of the classes to which it may be aggregated.
    name = models.CharField(max_length=255, unique=True)

    def update_from_request(self, req_params, submit_name):
        seen_set = set()

        existing_set = set(cnf.pk for cnf in self.entries.all())

        unique_names = set(req_params.getlist(submit_name, []))
        for pk in unique_names:
            key_param = "%s_%s_key" % (submit_name, pk)
            value_param = "%s_%s_value" % (submit_name, pk)

            key = req_params.getlist(key_param, '')
            value = req_params.getlist(value_param, '')

            if pk.startswith("new_"):
                # Create one or more new entries
                for k, v in zip(key, value):
                    cnf = ConfigurationEntry(
                        key=k,
                        value=v,
                        owner_configuration=self
                    )
                    cnf.save()
            else:
                # Update submitted entry
                cnf = ConfigurationEntry.objects.get(pk=pk)
                cnf.key = key[0]
                cnf.value = value[0]
                seen_set.add(cnf.pk)
                cnf.save()

        # Delete entries that were not in the submitted data
        for pk in existing_set - seen_set:
            cnf = ConfigurationEntry.objects.get(pk=pk)
            cnf.delete()

    def remove_entry(self, key):
        return self.entries.filter(key=key).delete()

    def update_entry(self, key, value):
        try:
            e = self.entries.get(key=key)
            e.value = value
        except ConfigurationEntry.DoesNotExist:
            e = ConfigurationEntry(
                owner_configuration=self,
                key=key,
                value=value
            )
        finally:
            e.save()

    def get(self, key, default=None):
        """Return value of the entry corresponding to key if it exists, None
        otherwise."""
        result = None
        try:
            e = self.entries.get(key=key)
            result = e.value
        except ConfigurationEntry.DoesNotExist:
            if default is not None:
                result = default
            else:
                raise

        return result

    def __str__(self):
        return self.name


class ConfigurationEntry(models.Model):
    """A single configuration entry - always part of an entire
    configuration."""
    key = models.CharField(max_length=32)
    value = models.CharField(max_length=4096)
    owner_configuration = models.ForeignKey(
        Configuration,
        related_name='entries',
        verbose_name=_('owner configuration'),
        on_delete=models.CASCADE,
    )


class Package(models.Model):
    """This class represents a single Debian package to be installed."""
    name = models.CharField(_('name'), max_length=255)
    version = models.CharField(_('version'), max_length=255)
    description = models.CharField(_('description'), max_length=255)

    def __str__(self):
        return self.name


    class Meta:
        unique_together = ('name', 'version')


class CustomPackages(models.Model):
    """A list of packages to be installed on a PC or to be included in a
    distribution."""
    name = models.CharField(_('name'), max_length=255)
    packages = models.ManyToManyField(Package,
                                      through='PackageInstallInfo',
                                      blank=True)

    def update_by_package_names(self, addlist, removelist):
        add_packages_old = set()
        remove_packages_old = set()

        for ii in self.install_infos.all():
            if ii.do_add:
                add_packages_old.add(ii.package.name)
            else:
                remove_packages_old.add(ii.package.name)

        for oldlist, newlist, addflag in [
            (add_packages_old, set(addlist), True),
            (remove_packages_old, set(removelist), False),
        ]:
            # Add new add-packages
            for name in newlist - oldlist:
                try:
                    package = Package.objects.filter(name=name)[0]
                except IndexError:
                    package = Package.objects.create(name=name)

                ii = PackageInstallInfo(
                    custom_packages=self,
                    package=package,
                    do_add=addflag
                )
                ii.save()
            # Remove unwanted add-packages
            qs = PackageInstallInfo.objects.filter(
                do_add=addflag,
                custom_packages=self,
                package__name__in=list(oldlist - newlist)
            )
            qs.delete()

    def update_package_status(self, name, do_add):
        # Delete any old reference
        self.install_infos.filter(
            package__name=name
        ).delete()

        # And create a new
        try:
            package = Package.objects.filter(name=name)[0]
        except IndexError:
            package = Package.objects.create(name=name)

        ii = PackageInstallInfo(
            custom_packages=self,
            package=package,
            do_add=do_add
        )

        ii.save()

    def __str__(self):
        return self.name


class PackageInstallInfo(models.Model):
    do_add = models.BooleanField(default=True)
    package = models.ForeignKey(Package, on_delete=models.CASCADE)
    custom_packages = models.ForeignKey(CustomPackages,
                                        related_name='install_infos',
                                        on_delete=models.PROTECT)

    def __str__(self):
        return self.name


class PackageList(models.Model):
    """A list of packages to be installed on a PC or to be included in a
    distribution."""
    name = models.CharField(_('name'), max_length=255)
    packages = models.ManyToManyField(Package,
                                      through='PackageStatus',
                                      blank=True)

    @property
    def names_of_installed_package(self):
        return self.statuses.filter(
            Q(status__startswith='install') |
            Q(status=PackageStatus.NEEDS_UPGRADE) |
            Q(status=PackageStatus.UPGRADE_PENDING)
        ).values_list('package__name', flat=True)

    @property
    def needs_upgrade_packages(self):
        return [s.package for s in self.statuses.filter(
            status=PackageStatus.NEEDS_UPGRADE
        )]

    @property
    def pending_upgrade_packages(self):
        return [s.package for s in self.statuses.filter(
            status=PackageStatus.UPGRADE_PENDING
        )]

    def flag_for_upgrade(self, package_names):
        if len(package_names):
            qs = self.statuses.filter(
                package__name__in=package_names,
                status=PackageStatus.NEEDS_UPGRADE
            )
            num = len(qs)
            qs.update(
                status=PackageStatus.UPGRADE_PENDING
            )
            return num
        else:
            return 0

    def __str__(self):
        return self.name

    def flag_needs_upgrade(self, package_names):
        if len(package_names):
            qs = self.statuses.filter(
                package__name__in=package_names,
                status=PackageStatus.UPGRADE_PENDING
            )
            num = len(qs)
            qs.update(
                status=PackageStatus.NEEDS_UPGRADE
            )
            return num
        else:
            return 0


class PackageStatus(models.Model):
    NEEDS_UPGRADE = 'needs upgrade'
    UPGRADE_PENDING = 'upgrade pending'

    # Note that dpkg can output just about anything for the status-field,
    # but installed packages will all have a status that starts with
    # 'install'

    status = models.CharField(max_length=255)
    package = models.ForeignKey(Package, on_delete=models.CASCADE)
    package_list = models.ForeignKey(PackageList,
                                     related_name='statuses',
                                     on_delete=models.PROTECT)

    def __str__(self):
        return self.name


class Site(models.Model):
    """A site which we wish to admin"""
    name = models.CharField(_('name'), max_length=255)
    uid = models.CharField(_('uid'), max_length=255, unique=True)
<<<<<<< HEAD
    configuration = models.ForeignKey(Configuration, on_delete=models.PROTECT)
=======
    configuration = models.ForeignKey(Configuration)
    last_version = models.DateField(null=True, blank=True)

>>>>>>> 2acf1e61
    security_alerts = models.ManyToManyField("SecurityProblem",
                                             related_name='alert_sites',
                                             blank=True)

    @staticmethod
    def get_system_site():
        try:
            site = Site.objects.get(uid='system').first()
        except Site.DoesNotExist:
            site = Site.objects.create(
                name='system',
                uid='system',
                configuration=Configuration.objects.create(
                    name='system_site_configuration'
                )
            )
        return site

    @property
    def users(self):
        profiles = [
            u.bibos_profile for u in User.objects.exclude(
                bibos_profile__isnull=True
            ).extra(
                select={'lower_name': 'lower(username)'}
            ).order_by('lower_name')
            if u.bibos_profile.site == self and u.bibos_profile.type != 0
        ]
        return [p.user for p in profiles]

    @property
    def url(self):
        return self.uid

    @property
    def is_delete_allowed(self):
        """This should always be checked by the user interface to avoid
        validation errors from the pre_delete signal."""
        return self.pcs.count() == 0

    def __str__(self):
        return self.name

    def save(self, *args, **kwargs):
        """Customize behaviour when saving a site object."""
        # Before actual save
        # 1. uid should consist of lowercase letters.
        self.uid = self.uid.lower()
        # 2. Create related configuration object if necessary.
        is_new = self.id is None

        try:
            conf = self.configuration
        except Configuration.DoesNotExist:
            conf = None

        if is_new and conf is None:
            try:
                self.configuration = Configuration.objects.get(
                    name=self.uid
                )
            except Configuration.DoesNotExist:
                self.configuration = Configuration.objects.create(
                    name=self.uid
                )

        # Perform save
        super(Site, self).save(*args, **kwargs)

        # After save
        pass

    def get_absolute_url(self):
        return '/site/{0}'.format(self.url)


class Distribution(models.Model):
    """This represents a GNU/Linux distribution managed by us."""
    name = models.CharField(_('name'), max_length=255)
    uid = models.CharField(_('uid'), max_length=255)
    configuration = models.ForeignKey(Configuration, on_delete=models.PROTECT)
    # CustomPackages is preferrable here.
    # Maybe we'd like one distribution to inherit from another.
    package_list = models.ForeignKey(PackageList, on_delete=models.PROTECT)

    def __str__(self):
        return self.name


class Error(Exception):
    pass


class MandatoryParameterMissingError(Error):
    pass


class PCGroup(models.Model):
    """Groups of PCs. Each PC may be in zero or many groups."""
    name = models.CharField(_('name'), max_length=255)
    uid = models.CharField(_('id'), max_length=255, unique=True)
    description = models.TextField(_('description'), max_length=1024,
                                   null=True, blank=True)
    site = models.ForeignKey(Site, related_name='groups', on_delete=models.CASCADE)
    configuration = models.ForeignKey(Configuration, on_delete=models.PROTECT)
    custom_packages = models.ForeignKey(CustomPackages, on_delete=models.PROTECT)

    def __str__(self):
        return self.name

    @property
    def url(self):
        return self.uid

    @property
    def is_delete_allowed(self):
        """This should always be checked by the user interface to avoid
        validation errors from the pre_delete signal."""
        return self.pcs.count() == 0

    def save(self, *args, **kwargs):
        """Customize behaviour when saving a group object."""
        # Before actual save
        is_new = self.id is None
        if is_new and self.name:
            self.uid = self.uid.lower()
            related_name = 'Group: ' + self.name
            self.configuration, new = Configuration.objects.get_or_create(
                name=related_name
            )
            self.custom_packages, new = CustomPackages.objects.get_or_create(
                name=related_name
            )
        # Perform save
        super(PCGroup, self).save(*args, **kwargs)

        # After save
        pass

    def update_policy_from_request(self, request, submit_name):
        req_params = request.POST
        req_files = request.FILES

        seen_set = set()
        existing_set = set(asc.pk for asc in self.policy.all())

        position = 0
        for pk in req_params.getlist(submit_name, []):
            script_param = "%s_%s" % (submit_name, pk)

            script_pk = int(req_params.get(script_param, None))
            script = Script.objects.get(pk=script_pk)

            if pk.startswith("new_"):
                # If the model already has a script at this position in the
                # list, then the user must have deleted it in the UI; remove it
                # from the database as well
                try:
                    existing = AssociatedScript.objects.get(
                            group=self, position=position)
                    # (... although we shouldn't try to remove it twice!)
                    existing_set.remove(existing.pk)
                    existing.delete()
                except AssociatedScript.DoesNotExist:
                    pass

                asc = AssociatedScript(
                        group=self, script=script, position=position)
                asc.save()
                pk = asc.pk
                position += 1
            else:
                pk = int(pk)
                asc = AssociatedScript.objects.get(
                        pk=pk, group=self, script=script)
                position = asc.position + 1

            for inp in script.ordered_inputs:
                try:
                    par = AssociatedScriptParameter.objects.get(
                            script=asc, input=inp)
                except AssociatedScriptParameter.DoesNotExist:
                    par = AssociatedScriptParameter(script=asc, input=inp)
                param_name = "{0}_param_{1}".format(script_param, inp.position)
                if inp.value_type == Input.FILE:
                    if param_name not in req_files \
                            or not req_files[param_name]:
                        if par.pk is not None:
                            # Don't blank existing values
                            continue
                        elif inp.mandatory:
                            raise MandatoryParameterMissingError(inp)
                        else:
                            pass
                    else:
                        par.file_value = req_files[param_name]
                else:
                    if param_name not in req_params \
                            or not req_params[param_name]:
                        if par.pk is not None:
                            # Don't blank existing values
                            continue
                        elif inp.mandatory:
                            raise MandatoryParameterMissingError(inp)
                        else:
                            pass
                    else:
                        par.string_value = req_params[param_name]
                par.save()
            seen_set.add(pk)

        # Delete entries that were not in the submitted data
        for pk in existing_set - seen_set:
            asc = AssociatedScript.objects.get(pk=pk)
            asc.delete()

    @property
    def ordered_policy(self):
        return self.policy.all().order_by('position')

    def get_absolute_url(self):
        site_url = self.site.get_absolute_url()
        return '{0}/groups/{1}'.format(site_url, self.url)

    class Meta:
        unique_together = ('uid', 'site')
        ordering = ['name']


class PC(models.Model):
    """This class represents one PC, i.e. one client of the admin system."""
    mac = models.CharField(_('mac'), max_length=255, blank=True)
    name = models.CharField(_('name'), max_length=255)
    uid = models.CharField(_('uid'), max_length=255)
    description = models.CharField(_('description'), max_length=1024,
                                   blank=True)
    distribution = models.ForeignKey(Distribution, on_delete=models.PROTECT)
    configuration = models.ForeignKey(Configuration, on_delete=models.PROTECT)
    pc_groups = models.ManyToManyField(PCGroup, related_name='pcs', blank=True)
    package_list = models.ForeignKey(PackageList, null=True, blank=True, on_delete=models.PROTECT)
    custom_packages = models.ForeignKey(CustomPackages, null=True, blank=True, on_delete=models.PROTECT)
    site = models.ForeignKey(Site, related_name='pcs', on_delete=models.CASCADE)
    is_active = models.BooleanField(_('active'), default=False)
    is_update_required = models.BooleanField(_('update required'),
                                             default=False)
    # This field is used to communicate to the JobManager on each PC that it
    # should send an update of installed packages next time it contacts us.
    do_send_package_info = models.BooleanField(_('send package info'),
                                               default=True)
    creation_time = models.DateTimeField(_('creation time'),
                                         auto_now_add=True)
    last_seen = models.DateTimeField(_('last seen'), null=True, blank=True)
    location = models.CharField(_('location'), max_length=1024, blank=True,
                                default='')

    @property
    def current_packages(self):
        return set(self.package_list.names_of_installed_package)

    @property
    def wanted_packages(self):
        """Wanted packages are all packages present on the system (including
        manually installed) PLUS all packages *explicitly* added through the
        admin system, MINUS all packages *explicitly* removed through the admin
        system.

        That is, the point of departure is NOT the packages present in the
        distribution, but the packages present on the PC itself.
        """
        wanted_packages = self.current_packages

        for group in self.pc_groups.all():
            iis = group.custom_packages.install_infos
            for do_add, name in iis.values_list('do_add', 'package__name'):
                if do_add:
                    wanted_packages.add(name)
                else:
                    wanted_packages.discard(name)

        iis = self.custom_packages.install_infos
        for do_add, name in iis.values_list('do_add', 'package__name'):
            if do_add:
                wanted_packages.add(name)
            else:
                wanted_packages.discard(name)

        return wanted_packages

    @property
    def pending_package_updates(self):
        wanted = self.wanted_packages
        current = self.current_packages
        return (wanted - current, current - wanted)

    @property
    def pending_packages_add(self):
        return self.wanted_packages - self.current_packages

    @property
    def pending_packages_remove(self):
        return self.current_packages - self.wanted_packages

    class Status:
        """This class represents the status of af PC. We may want to do
        something similar for jobs."""

        def __init__(self, state, priority):
            self.state = state
            self.priority = priority

    @property
    def status(self):
        if not self.is_active:
            return self.Status(NEW, INFO)
        elif self.is_update_required:
            # If packages require update
            return self.Status(UPDATE, WARNING)
        else:
            # Get a list of all jobs associated with this PC and see if any of
            # them failed.
            failed_jobs = self.jobs.filter(status=Job.FAILED)
            if len(failed_jobs) > 0:
                # Only UNHANDLED failed jobs, please.
                return self.Status(FAIL, IMPORTANT)
            else:
                return self.Status(OK, None)

    def get_list_of_configurations(self):
        configs = [self.site.configuration]
        configs.extend([g.configuration for g in self.pc_groups.all()])
        configs.append(self.configuration)
        return configs

    def get_config_value(self, key, default=None):
        value = default
        configs = self.get_list_of_configurations()
        for conf in configs:
            try:
                entry = conf.entries.get(key=key)
                value = entry.value
            except ConfigurationEntry.DoesNotExist:
                pass
        return value

    def get_full_config(self):
        result = {}
        configs = self.get_list_of_configurations()
        for conf in configs:
            for entry in conf.entries.all():
                result[entry.key] = entry.value
        return result

    def get_merged_config_list(self, key, default=None):
        result = default[:] if default is not None else []

        configs = [self.site.configuration]
        configs.extend([g.configuration for g in self.pc_groups.all()])
        configs.append(self.configuration)

        for conf in configs:
            try:
                entry = conf.entries.get(key=key)
                for v in entry.value.split(","):
                    v = v.strip()
                    if v != '' and v not in result:
                        result.append(v)
            except ConfigurationEntry.DoesNotExist:
                pass

        return result

    def get_absolute_url(self):
        return reverse('computer', args=(self.site.uid, self.uid))

    def supports_ordered_job_execution(self):
        v = self.get_config_value("_os2borgerpc.client_version")
        if v:
            return LooseVersion("0.0.5.0") <= LooseVersion(v)
        else:
            return False

    def __str__(self):
        return self.name

    class Meta:
        ordering = ['name']


class Script(models.Model):
    """A script to be performed on a registered client computer."""
    name = models.CharField(_('name'), max_length=255)
    description = models.TextField(_('description'), max_length=4096)
    site = models.ForeignKey(Site, related_name='scripts',
                             null=True, blank=True, on_delete=models.CASCADE)
    # The executable_code field should contain a single executable (e.g. a Bash
    # script OR a single extractable .zip or .tar.gz file with all necessary
    # data.
    executable_code = models.FileField(_('executable code'),
                                       upload_to='script_uploads')
    is_security_script = models.BooleanField(_('security script'),
                                             default=False, null=False)

    @property
    def is_global(self):
        return self.site is None

    def __str__(self):
        return self.name

    @staticmethod
    def get_system_script(name):
        try:
            script = Script.objects.get(description=name)
        except Script.DoesNotExist:
            system_site = Site.get_system_site()

            full_script_path = os.path.join(
                settings.MEDIA_ROOT,
                'system_scripts/',
                name
            )

            if(os.path.isfile(full_script_path)):
                args = []
                title = name
                title_matcher = re.compile('BIBOS_SCRIPT_TITLE:\s*([^\n]+)')
                arg_matcher = re.compile(
                    'BIBOS_SCRIPT_ARG:(' +
                    '|'.join([v for v, n in Input.VALUE_CHOICES]) +
                    ')',
                    flags=re.IGNORECASE
                )

                fh = open(full_script_path, 'r')
                for line in fh.readlines():
                    m = arg_matcher.search(line)
                    if m is not None:
                        args.append(m.group(1).upper())
                    else:
                        m = title_matcher.search(line)
                        if m is not None:
                            title = m.group(1)
                fh.close()

                script = Script.objects.create(
                    name=title,
                    description=name,
                    executable_code='system_scripts/' + name,
                    site=system_site
                )
                script.save()

                for position, vtype in enumerate(args):
                    Input.objects.create(
                        name=script.name + " arg " + str(position + 1),
                        position=position,
                        value_type=vtype,
                        mandatory=True,
                        script=script
                    )
            else:
                script = None
        return script

    def run_on(self, site, pc_list, *args, user):
        now_str = datetime.datetime.now().strftime('%Y-%m-%d %H:%M:%S')
        batch = Batch(site=site, script=self,
                      name=' '.join([self.name, now_str]))
        batch.save()

        # Add parameters
        for i, inp in enumerate(self.ordered_inputs):
            if i < len(args):
                value = args[i]
                if(inp.value_type == Input.FILE):
                    p = BatchParameter(
                        input=inp, batch=batch, file_value=value)
                else:
                    p = BatchParameter(
                        input=inp, batch=batch, string_value=value)
                p.save()

        for pc in pc_list:
            job = Job(batch=batch, pc=pc, user=user)
            job.save()

        return batch

    @property
    def ordered_inputs(self):
        return self.inputs.all().order_by('position')

    def get_absolute_url(self, **kwargs):
        if 'site_uid' in kwargs:
            site_uid = kwargs['site_uid']
        else:
            site_uid = self.site.uid
        if self.is_security_script:
            return reverse('security_script', args=(site_uid, self.pk))
        else:
            return reverse('script', args=(site_uid, self.pk))


class Batch(models.Model):
    """A batch of jobs to be performed on a number of computers."""

    # TODO: The name should probably be generated automatically from ID and
    # script and date, etc.
    name = models.CharField(_('name'), max_length=255)
    script = models.ForeignKey(Script, on_delete=models.CASCADE)
    site = models.ForeignKey(Site, related_name='batches', on_delete=models.CASCADE)

    def __str__(self):
        return self.name


class AssociatedScript(models.Model):
    """A script associated with a group. Adding a script to a group causes it
    to be run on all computers in the group; adding a computer to a group with
    scripts will cause all of those scripts to be run on the new member."""

    group = models.ForeignKey(PCGroup, related_name='policy', on_delete=models.CASCADE)
    script = models.ForeignKey(Script, related_name='associations', on_delete=models.PROTECT)
    position = models.IntegerField(_('position'))

    def make_batch(self):
        now_str = datetime.datetime.now().strftime('%Y-%m-%d %H:%M:%S')
        return Batch(site=self.group.site, script=self.script,
                     name=', '.join([self.group.name,
                                    self.script.name,
                                    now_str]
                                    ))

    def make_parameters(self, batch):
        params = []
        for i in self.script.inputs.all():
            try:
                asp = self.parameters.get(input=i)
                params.append(asp.make_batch_parameter(batch))
            except AssociatedScriptParameter.DoesNotExist:
                # XXX
                raise
        return params

    @property
    def ordered_parameters(self):
        return self.parameters.all().order_by('input__position')

    def run_on(self, user, pcs):
        """\
Runs this script on several PCs, returning a batch representing this task."""
        batch = self.make_batch()
        batch.save()
        params = self.make_parameters(batch)

        for p in params:
            p.save()
        for pc in pcs:
            job = Job(batch=batch, pc=pc, user=user)
            job.save()

        return batch

    def __str__(self):
        return "{0}, {1}: {2}".format(self.group, self.position, self.script)
<<<<<<< HEAD
    
=======

    def __unicode__(self):
        return __str__(self)

>>>>>>> 2acf1e61
    class Meta:
        unique_together = ('position', 'group')


class Job(models.Model):
    """A Job or task to be performed on a single computer."""

    # Job status choices
    NEW = 'NEW'
    SUBMITTED = 'SUBMITTED'
    RUNNING = 'RUNNING'
    DONE = 'DONE'
    FAILED = 'FAILED'
    RESOLVED = 'RESOLVED'

    STATUS_TRANSLATIONS = {
        NEW: _('jobstatus:New'),
        SUBMITTED: _('jobstatus:Submitted'),
        RUNNING: _('jobstatus:Running'),
        FAILED: _('jobstatus:Failed'),
        DONE: _('jobstatus:Done'),
        RESOLVED: _('jobstatus:Resolved')
    }

    STATUS_CHOICES = (
        (NEW, STATUS_TRANSLATIONS[NEW]),
        (SUBMITTED, STATUS_TRANSLATIONS[SUBMITTED]),
        (RUNNING, STATUS_TRANSLATIONS[RUNNING]),
        (FAILED, STATUS_TRANSLATIONS[FAILED]),
        (DONE, STATUS_TRANSLATIONS[DONE]),
        (RESOLVED, STATUS_TRANSLATIONS[RESOLVED])
    )

    STATUS_TO_LABEL = {
        NEW: '',
        SUBMITTED: 'label-info',
        RUNNING: 'label-warning',
        DONE: 'label-success',
        FAILED: 'label-important',
        RESOLVED: 'label-success'
    }

    # Fields
    # Use built-in ID field for ID.
    status = models.CharField(max_length=10, choices=STATUS_CHOICES,
                              default=NEW)
    log_output = models.CharField(_('log output'),
                                  max_length=128000,
                                  blank=True)
    started = models.DateTimeField(_('started'), null=True)
    finished = models.DateTimeField(_('finished'), null=True)
    user = models.ForeignKey(User, on_delete=models.PROTECT)
    batch = models.ForeignKey(Batch, related_name='jobs', on_delete=models.CASCADE)
    pc = models.ForeignKey(PC, related_name='jobs', on_delete=models.CASCADE)

    def __str__(self):
        return '_'.join(map(str, [self.batch, self.id]))

    @property
    def has_info(self):
        return self.status == Job.FAILED or len(self.log_output) > 1

    @property
    def status_label(self):
        if self.status is None:
            return ''
        else:
            return Job.STATUS_TO_LABEL[self.status]

    @property
    def status_translated(self):
        if self.status is None:
            return ''
        else:
            return Job.STATUS_TRANSLATIONS[self.status]

    @property
    def failed(self):
        return self.status == Job.FAILED

    @property
    def as_instruction(self):
        parameters = []

        for param in self.batch.parameters.order_by("input__position"):
            parameters.append({
                'type': param.input.value_type,
                'value': param.transfer_value
            })

        return {
            'id': self.pk,
            'status': self.status,
            'parameters': parameters,
            'executable_code':
                self.batch.script.executable_code.read().decode('utf8')
        }

    def resolve(self):
        if self.failed:
            self.status = Job.RESOLVED
            self.save()
        else:
            raise Exception(_('Cannot change status from {0} to {1}').format(
                self.status,
                Job.RESOLVED
            ))

    def restart(self, user=user):
        if not self.failed:
            raise Exception(_('Can only restart jobs with status %s') % (
                Job.FAILED
            ))
        # Create a new batch
        now_str = datetime.datetime.now().strftime('%Y-%m-%d %H:%M:%S')
        script = self.batch.script
        new_batch = Batch(site=self.batch.site, script=script,
                          name=' '.join([script.name, now_str]))
        new_batch.save()
        for p in self.batch.parameters.all():
            new_p = BatchParameter(
                input=p.input,
                batch=new_batch,
                file_value=p.file_value,
                string_value=p.string_value
            )
            new_p.save()

        new_job = Job(batch=new_batch, pc=self.pc, user=user)
        new_job.save()
        self.resolve()

        return new_job


class Input(models.Model):
    """Input for a script"""

    # Value types
    STRING = 'STRING'
    INT = 'INT'
    DATE = 'DATE'
    FILE = 'FILE'

    VALUE_CHOICES = (
        (STRING, _('String')),
        (INT, _('Integer')),
        (DATE, _('Date')),
        (FILE, _('File'))
    )

    name = models.CharField(_('name'), max_length=255)
    value_type = models.CharField(_('value type'), choices=VALUE_CHOICES,
                                  max_length=10)
    position = models.IntegerField(_('position'))
    mandatory = models.BooleanField(_('mandatory'), default=True)
    script = models.ForeignKey(Script, related_name='inputs', on_delete=models.CASCADE)

    def __str__(self):
        return self.script.name + "/" + self.name

    class Meta:
        unique_together = ('position', 'script')


def upload_file_name(instance, filename):
    size = 32
    random_dirname = ''.join(
        random.choice(
            string.ascii_lowercase + string.digits
        ) for x in range(size)
    )
    return '/'.join(['parameter_uploads', random_dirname, filename])


class Parameter(models.Model):
    """A concrete value for the Input of a Script."""

    string_value = models.CharField(max_length=4096, null=True, blank=True)
    file_value = models.FileField(upload_to=upload_file_name,
                                  null=True,
                                  blank=True)
    # which input does this belong to?
    input = models.ForeignKey(Input, on_delete=models.CASCADE)

    @property
    def transfer_value(self):
        input_type = self.input.value_type
        if input_type == Input.FILE:
            return self.file_value.url
        else:
            return self.string_value

    class Meta:
        abstract = True


class BatchParameter(Parameter):
    # Which batch is this parameter associated with?
    batch = models.ForeignKey(Batch, related_name='parameters', on_delete=models.CASCADE)

    def __str__(self):
        return "{0}: {1}".format(self.input, self.transfer_value)
<<<<<<< HEAD
=======

    def __unicode__(self):
        return self.__str__()
>>>>>>> 2acf1e61


class AssociatedScriptParameter(Parameter):
    # Which associated script is this parameter, er, associated with?
    script = models.ForeignKey(AssociatedScript, related_name='parameters', on_delete=models.CASCADE)

    def make_batch_parameter(self, batch):
        if self.input.value_type == Input.FILE:
            return BatchParameter(
                batch=batch, input=self.input, file_value=self.file_value)
        else:
            return BatchParameter(
                batch=batch, input=self.input, string_value=self.string_value)

    def __str__(self):
        return "{0} - {1}: {2}".format(
            self.script, self.input, self.transfer_value)
<<<<<<< HEAD
=======

    def __unicode__(self):
        return self.__str__()
>>>>>>> 2acf1e61


class SecurityProblem(models.Model):
    """A security problem and the method (script) to handle it."""

    # Problem levels.

    NORMAL = 'Normal'
    HIGH = 'High'
    CRITICAL = 'Critical'

    LEVEL_TRANSLATIONS = {
        NORMAL: _('securitylevel:Normal'),
        HIGH: _('securitylevel:High'),
        CRITICAL: _('securitylevel:Critical'),
    }

    LEVEL_CHOICES = (
        (CRITICAL, LEVEL_TRANSLATIONS[CRITICAL]),
        (HIGH, LEVEL_TRANSLATIONS[HIGH]),
        (NORMAL, LEVEL_TRANSLATIONS[NORMAL]),
    )

    LEVEL_TO_LABEL = {
        NORMAL: 'label-gentle-warning',
        HIGH: 'label-warning',
        CRITICAL: 'label-important',
    }

    name = models.CharField(_('name'), max_length=255)
    uid = models.SlugField(_('uid'))
    description = models.TextField(_('description'), blank=True)
    level = models.CharField(max_length=10, choices=LEVEL_CHOICES,
                             default=HIGH)
    site = models.ForeignKey(Site, related_name='security_problems', on_delete=models.CASCADE)
    script = models.ForeignKey(Script, related_name='security_problems', on_delete=models.PROTECT)
    alert_groups = models.ManyToManyField(PCGroup,
                                          related_name='security_problems',
                                          blank=True)
    alert_users = models.ManyToManyField(User,
                                         related_name='security_problems',
                                         blank=True)

    def __str__(self):
        return self.name

    class Meta:
        ordering = ['name']
        unique_together = ('uid', 'site')


class SecurityEvent(models.Model):

    """A security event is an instance of a security problem."""

    # Event status choices
    NEW = 'NEW'
    ASSIGNED = 'ASSIGNED'
    RESOLVED = 'RESOLVED'

    STATUS_TRANSLATIONS = {
        NEW: _('eventstatus:New'),
        ASSIGNED: _('eventstatus:Assigned'),
        RESOLVED: _('eventstatus:Resolved')
    }

    STATUS_CHOICES = (
        (NEW, STATUS_TRANSLATIONS[NEW]),
        (ASSIGNED, STATUS_TRANSLATIONS[ASSIGNED]),
        (RESOLVED, STATUS_TRANSLATIONS[RESOLVED])
    )

    STATUS_TO_LABEL = {
        NEW: 'label-important',
        ASSIGNED: 'label-warning',
        RESOLVED: 'label-success'
    }
    problem = models.ForeignKey(SecurityProblem, null=False, on_delete=models.CASCADE)
    # The time the problem was reported in the log file
    ocurred_time = models.DateTimeField(_('occurred'))
    # The time the problem was submitted to the system
    reported_time = models.DateTimeField(_('reported'))
    pc = models.ForeignKey(PC, on_delete=models.CASCADE)
    summary = models.CharField(max_length=4096, null=False, blank=False)
    complete_log = models.TextField(null=True, blank=True)
    status = models.CharField(max_length=10, choices=STATUS_CHOICES,
                              default=NEW)
    assigned_user = models.ForeignKey(User, null=True, blank=True, on_delete=models.PROTECT)
    note = models.TextField(null=True, blank=True)

    def __str__(self):
        return "{0}: {1}".format(self.problem.name, self.id)
<<<<<<< HEAD
=======

    def __unicode__(self):
        return "{0}: {1}".format(self.problem.name, self.id)


class ImageVersion(models.Model):
    img_vers = models.CharField(unique=True, max_length=7)
    rel_date = models.DateField()
    os = models.CharField(max_length=30)
    rel_notes = models.TextField(max_length=350)
    image_upload = models.FileField(upload_to="images", default='#')


    def __str__(self):
        return "| {0} | {1} | {2} | {3} | {4} |".format(
            self.img_vers,
            self.rel_date,
            self.os,
            self.rel_notes,
            self.image_upload
        )
>>>>>>> 2acf1e61
<|MERGE_RESOLUTION|>--- conflicted
+++ resolved
@@ -293,13 +293,9 @@
     """A site which we wish to admin"""
     name = models.CharField(_('name'), max_length=255)
     uid = models.CharField(_('uid'), max_length=255, unique=True)
-<<<<<<< HEAD
     configuration = models.ForeignKey(Configuration, on_delete=models.PROTECT)
-=======
-    configuration = models.ForeignKey(Configuration)
     last_version = models.DateField(null=True, blank=True)
 
->>>>>>> 2acf1e61
     security_alerts = models.ManyToManyField("SecurityProblem",
                                              related_name='alert_sites',
                                              blank=True)
@@ -865,14 +861,7 @@
 
     def __str__(self):
         return "{0}, {1}: {2}".format(self.group, self.position, self.script)
-<<<<<<< HEAD
-    
-=======
-
-    def __unicode__(self):
-        return __str__(self)
-
->>>>>>> 2acf1e61
+
     class Meta:
         unique_together = ('position', 'group')
 
@@ -1076,12 +1065,6 @@
 
     def __str__(self):
         return "{0}: {1}".format(self.input, self.transfer_value)
-<<<<<<< HEAD
-=======
-
-    def __unicode__(self):
-        return self.__str__()
->>>>>>> 2acf1e61
 
 
 class AssociatedScriptParameter(Parameter):
@@ -1099,12 +1082,6 @@
     def __str__(self):
         return "{0} - {1}: {2}".format(
             self.script, self.input, self.transfer_value)
-<<<<<<< HEAD
-=======
-
-    def __unicode__(self):
-        return self.__str__()
->>>>>>> 2acf1e61
 
 
 class SecurityProblem(models.Model):
@@ -1197,11 +1174,6 @@
 
     def __str__(self):
         return "{0}: {1}".format(self.problem.name, self.id)
-<<<<<<< HEAD
-=======
-
-    def __unicode__(self):
-        return "{0}: {1}".format(self.problem.name, self.id)
 
 
 class ImageVersion(models.Model):
@@ -1219,5 +1191,4 @@
             self.os,
             self.rel_notes,
             self.image_upload
-        )
->>>>>>> 2acf1e61
+        )
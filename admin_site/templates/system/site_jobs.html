{% extends "site_with_navigation.html" %}

{% block specific_title %}
Jobs
{% endblock %}

{% block head_javascripts %}
  <script type="text/javascript">
    var bibos_job_search_url = '{% url 'jobsearch' site.uid %}'
  </script>
  <script type="text/javascript" src="/media/js/jobs_list.js"></script>
  <script type="text/javascript">
    $(document).ready(function() {
      
      $('.collapsing').click(function() {
        $(this).find('i').toggleClass('icon-chevron-up icon-chevron-down');
      });

      $('.jobtable').on('click', 'button', function(event) {
        $('.jobtable button').not(this).popover('hide');
      });

    });
  </script>
{% endblock %}

{% block jobs_active %}
class="active"
{% endblock %}

{% block specific_documentation_links %}
  <li><a href="{% url 'doc' 'jobs' %}"><i class="icon-list-alt icon-white"></i> Hjælp til joblisten</a></li>
  <li><a href="{% url 'doc' 'scripts' %}"><i class="icon-list-alt icon-white"></i> Administration af scripts</a></li>
  <li><a href="{% url 'doc' 'scripts/running' %}"><i class="icon-list-alt icon-white"></i> Afvikling af scripts</a></li>
{% endblock %}

{% block specific_content %}
  <div class="template-container">
   <table>
    <tbody id="jobitem-template">
      <tr class="muted">
        <td>#SCRIPT_NAME#</td>
        <td>#STARTED#</td>
        <td>#FINISHED#</td>
        <td><span class="label #LABEL#">#STATUS#</span></td>
        <td>#PC_NAME#</td>
        <td>#BATCH_NAME#</td>
<<<<<<< HEAD
        <td>#JOBINFOBUTTON#</td>
=======
        <td>
          <button class="btn popoverbtn" data-toggle="popover" title="Log"
                  data-original-title="Log" data-html="true"
                  data-placement="bottom"
                  data-content="<a href='#RESTART_URL#'><i class='icon-refresh'></i> Genstart job</a><pre>#LOG_OUTPUT#</pre>"><i class="icon-info-sign"></i></button>
        </td>
>>>>>>> a7c9ff89
      </tr>
    </tbody>
   </table>
  </div>
  <div id="jobsearchnav" class="sublevelnav">
    <form id="jobsearch-filterform" name="filterform" action="./" method="post">
      <input type="hidden" name="batch" value="{{ selected_batch }}" />
      <input type="hidden" name="pc" value="{{ selected_pc }}" />
      <input type="hidden" name="group" value="{{ selected_group }}" />
      <input type="hidden" name="orderby" value="-pk" />
      <input class="btn btn-primary pull-right" type="button" onclick="BibOS.JobList.reset()" value="Nulstil filtre" />
      <h3 class="nav-header">Filtrér:</h3>
      <hr>
      <div id="jobsearch-status-selectors">
      {% for s in status_choices%}
      <label>
        <input type="checkbox" value="{{ s.value }}" name="status" {{ s.checked }}>
        <span class="label {{ s.label }}">{{ s.name }}</span>
      </label>
      {% endfor %}
      </div>
      <hr>
      <a href="javascript:void(0)" class="btn collapsing" data-toggle="collapse" data-target="#demo1"><i class="icon-chevron-down"></i> Batches</a>
      <div id="demo1" class="collapse out{% if selected_batch %} in{% endif %}">
        <ul class="unstyled">
          {% for batch in batches %}
          <li onclick="BibOS.JobList.selectBatch(this, '{{ batch.pk }}')" {% ifequal batch.pk selected_batch %}class="selected"{% endifequal %}>
            <a href="javascript:void(0)"><i class="icon-list-alt icon-white"></i> {{ batch.name }}</a>
          </li>
          {% endfor %}
        </ul>
      </div>
      <a href="javascript:void(0)" class="btn collapsing" data-toggle="collapse" data-target="#demo2"><i class="icon-chevron-down"></i> Computere</a>
      <div id="demo2" class="collapse out{% if selected_pc %} in{% endif %}">
        <ul class="unstyled">
          {% for pc in pcs %}
          <li onclick="BibOS.JobList.selectPC(this, '{{ pc.pk }}')" {% ifequal pc.pk selected_pc %}class="selected"{% endifequal %}>
            <a href="javascript:void(0)"><i class="icon-hdd icon-white"></i> {{ pc.name }}</a>
          </li>
          {% endfor %}
        </ul>
      </div>
      <a href="javascript:void(0)" class="btn collapsing" data-toggle="collapse" data-target="#demo3"><i class="icon-chevron-down"></i> Grupper</a>
      <div id="demo3" class="collapse out{% if selected_group %} in{% endif %}">
        <ul class="unstyled">
          {% for group in groups %}
          <li onclick="BibOS.JobList.selectGroup(this, '{{ group.pk }}')" {% ifequal group.pk selected_group %}class="selected"{% endifequal %}>
            <a  href="javascript:void(0)"><i class="icon-tags icon-white"></i> {{ group.name }}</a>
          </li>
          {% endfor %}
        </ul>
      </div>
    </form>
  </div>
  <div class="container-fluid main sublevelmain" style="overflow-x: auto;">
    {% include 'notification.html' %}
    <table class="table table-hover jobtable">
      <thead>
        <tr>
          <th class="orderby order-batch__script__name desc" onclick="BibOS.JobList.orderby('batch__script__name')">Script<br><i class="icon icon-chevron-down"></i></th>
          <th class="orderby order-started desc" onclick="BibOS.JobList.orderby('started')">Startet<br><i class="icon icon-chevron-down"></i></th>
          <th class="orderby order-finished desc" onclick="BibOS.JobList.orderby('finished')">Sluttet<br><i class="icon icon-chevron-down"></i></th>
          <th class="orderby order-status desc" onclick="BibOS.JobList.orderby('status')">Status<br><i class="icon icon-chevron-down"></i></th>
          <th class="orderby order-pc__name desc" onclick="BibOS.JobList.orderby('pc__name')">Computer<br><i class="icon icon-chevron-down"></i></th>
          <th class="orderby order-batch__name desc" onclick="BibOS.JobList.orderby('batch__name')">Batch<br><i class="icon icon-chevron-down"></i></th>
          <th></th>
        </tr>
      </thead>
      <tbody id="job-list">
        <tr class="muted">
          <td colspan="8">Loading data...</td>
        </tr>
      </tbody>
    </table> 
  </div>
{% endblock %}<|MERGE_RESOLUTION|>--- conflicted
+++ resolved
@@ -11,15 +11,9 @@
   <script type="text/javascript" src="/media/js/jobs_list.js"></script>
   <script type="text/javascript">
     $(document).ready(function() {
-      
       $('.collapsing').click(function() {
         $(this).find('i').toggleClass('icon-chevron-up icon-chevron-down');
       });
-
-      $('.jobtable').on('click', 'button', function(event) {
-        $('.jobtable button').not(this).popover('hide');
-      });
-
     });
   </script>
 {% endblock %}
@@ -45,16 +39,7 @@
         <td><span class="label #LABEL#">#STATUS#</span></td>
         <td>#PC_NAME#</td>
         <td>#BATCH_NAME#</td>
-<<<<<<< HEAD
         <td>#JOBINFOBUTTON#</td>
-=======
-        <td>
-          <button class="btn popoverbtn" data-toggle="popover" title="Log"
-                  data-original-title="Log" data-html="true"
-                  data-placement="bottom"
-                  data-content="<a href='#RESTART_URL#'><i class='icon-refresh'></i> Genstart job</a><pre>#LOG_OUTPUT#</pre>"><i class="icon-info-sign"></i></button>
-        </td>
->>>>>>> a7c9ff89
       </tr>
     </tbody>
    </table>

{% extends "site_with_navigation.html" %}

{% load bibos_custom_tags %}

{% block specific_title %}
Aktive computere 
{% if active_pcs > 0 %}
	({{ active_pcs }})
{% endif %}
{% endblock %}

{% block activepcs_active %}
class="active"
{% endblock %}

{% block javascripts %}
{% endblock %}

{% block specific_documentation_links %}
  <li><a href="{% url 'doc' 'site_security' %}"><i
              class="icon-question-sign icon-white"></i>Hjælp til sikkerhed</li>
{% endblock %}

{% block specific_content %}
  <div class="container-fluid main">

    <table class="table table-hover warn-table"
    id="#site_activepcs_table">
      <thead>
        <tr>
          <th><i class="icon-hdd"></i> Navn</th>
          <th>Beskrivelse</th>
          <th>Senest set</th>
          <th>Seneste advarsel set</th>
        </tr>
      </thead>
      <tbody id="activepcs-list">
          {% for pc in ls_pcs %}
          {% if pc.is_active %}
        <tr class="click-list--item" onclick="location.href = '/site/{{ site.uid }}/computers/{{ pc.uid }}'">
            <td><strong>{{ pc.name }}</strong></td>
            <td>{{ pc.description }}</td>
<<<<<<< HEAD
            <td>{% if pc.last_seen %}{{ pc.last_seen }}{% else %}Aldrig{% endif %}</td>  
            <td>
            {% for se in security_events %}	            	        
	        {% if se.pc_id == pc.id %}{{ se.reported_time }}{% endif %}	        							           
            {% endfor %}
            </td>         
        </tr>        
=======
            <td>{% if pc.last_seen %}{{ pc.last_seen|date:'Y-m-d H:i:s' }}{% else %}Aldrig{% endif %}</td>
        </tr>
>>>>>>> 2a963af3
        {% endif %}
        {% endfor %}
      </tbody>
    </table> 
  </div>
{% endblock %}<|MERGE_RESOLUTION|>--- conflicted
+++ resolved
@@ -40,18 +40,13 @@
         <tr class="click-list--item" onclick="location.href = '/site/{{ site.uid }}/computers/{{ pc.uid }}'">
             <td><strong>{{ pc.name }}</strong></td>
             <td>{{ pc.description }}</td>
-<<<<<<< HEAD
-            <td>{% if pc.last_seen %}{{ pc.last_seen }}{% else %}Aldrig{% endif %}</td>  
+            <td>{% if pc.last_seen %}{{ pc.last_seen|date:'Y-m-d H:i:s' }}{% else %}Aldrig{% endif %}</td>
             <td>
             {% for se in security_events %}	            	        
 	        {% if se.pc_id == pc.id %}{{ se.reported_time }}{% endif %}	        							           
             {% endfor %}
             </td>         
         </tr>        
-=======
-            <td>{% if pc.last_seen %}{{ pc.last_seen|date:'Y-m-d H:i:s' }}{% else %}Aldrig{% endif %}</td>
-        </tr>
->>>>>>> 2a963af3
         {% endif %}
         {% endfor %}
       </tbody>

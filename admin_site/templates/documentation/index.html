--- conflicted
+++ resolved
@@ -1,8 +1,11 @@
 {% extends 'sitebase.html' %}
 
 {% block header_title %}
-  BibOS dokumentation:
-  <em>{% block doc_subtitle %}BibOS{% endblock %}</em>
+{% if docheading %}
+  BibOS documentation: {{ docheading }}
+{% else %}
+  BibOS dokumentation
+{% endif %}
 {% endblock %}
 
 {% block header_class %}
@@ -28,7 +31,6 @@
   {% endfor %}
 </ul>
 
-<<<<<<< HEAD
 <div class="container-fluid main">
 <div class="docscontainer">
 {% block specific_content %}
@@ -41,31 +43,5 @@
   
 {% endblock %}
 </div>
-=======
-    <li class="divider"></li>
-    <li class="nav-header">Installation af BibOS</li>
-    <li {% block install_dvd_active %}{% endblock %}><a href="{% url 'doc' 'install_dvd' %}"><i class="icon-list-alt icon-white"></i> Installation via DVD</a></li>
-    <li {% block install_usb_active %}{% endblock %}><a href="{% url 'doc' 'install_usb' %}"><i class="icon-list-alt icon-white"></i> Installation via USB</a></li>
-    <li {% block install_network_active %}{% endblock %}><a href="{% url 'doc' 'install_network' %}"><i class="icon-list-alt icon-white"></i> Installation via netværk</a></li>
-
-    <li class="divider"></li>
-    <li class="nav-header">BibOS-gateway</li>
-    <li {% block install_gateway_active %}{% endblock %}><a href="{% url 'doc' 'install_gateway' %}"><i class="icon-list-alt icon-white"></i> Installation BibOS-gateway</a></li>
-    <li {% block admin_gateway_active %}{% endblock %}><a href="{% url 'doc' 'admin_gateway' %}"><i class="icon-list-alt icon-white"></i> Administration af gateway</a></li>
-    <li class="divider"></li>
-    <li class="nav-header">Om</li>
-    <li {% block om_bibos_admin_active %}{% endblock %}>
-
-    <a href="{% url 'doc' 'om_bibos_admin' %}"><i class="icon-list-alt
-            icon-white"></i>Om BibOS-Admin </a></li>
-</ul>
-
-  <div class="container-fluid main">
-    <div class="docscontainer">
-      {% block specific_content %}
-      {% endblock %}
-    </div>
->>>>>>> 83198fd6
-
 </div>
 {% endblock %}